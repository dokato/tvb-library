# -*- coding: utf-8 -*-
#
#
#  TheVirtualBrain-Scientific Package. This package holds all simulators, and 
# analysers necessary to run brain-simulations. You can use it stand alone or
# in conjunction with TheVirtualBrain-Framework Package. See content of the
# documentation-folder for more details. See also http://www.thevirtualbrain.org
#
# (c) 2012-2013, Baycrest Centre for Geriatric Care ("Baycrest")
#
# This program is free software; you can redistribute it and/or modify it under 
# the terms of the GNU General Public License version 2 as published by the Free
# Software Foundation. This program is distributed in the hope that it will be
# useful, but WITHOUT ANY WARRANTY; without even the implied warranty of 
# MERCHANTABILITY or FITNESS FOR A PARTICULAR PURPOSE. See the GNU General Public
# License for more details. You should have received a copy of the GNU General 
# Public License along with this program; if not, you can download it here
# http://www.gnu.org/licenses/old-licenses/gpl-2.0
#
#
#   CITATION:
# When using The Virtual Brain for scientific publications, please cite it as follows:
#
#   Paula Sanz Leon, Stuart A. Knock, M. Marmaduke Woodman, Lia Domide,
#   Jochen Mersmann, Anthony R. McIntosh, Viktor Jirsa (2013)
#       The Virtual Brain: a simulator of primate brain network dynamics.
#   Frontiers in Neuroinformatics (in press)
#
#
"""
Tests the defaults for `tvb.datatypes.sensors` module.

.. moduleauthor:: Bogdan Neacsa <bogdan.neacsa@codemart.ro>
"""

if __name__ == "__main__":
    from tvb_library_test import setup_test_console_env
    setup_test_console_env()

import unittest
from tvb.datatypes import sensors, surfaces
from tvb_library_test.base_testcase import BaseTestCase

<<<<<<< HEAD
    """
    Tests the defaults for `tvb.datatypes.sensors` module.
    """

=======
>>>>>>> 848a6197
class SensorsTest(BaseTestCase):
    """
    Tests the defaults for `tvb.datatypes.sensors` module.
    """

    def test_sensors(self):
        surf = surfaces.SkinAir()
        surf.configure()
        dt = sensors.Sensors()
        dt.configure()
        mapping = dt.sensors_to_surface(surf)
        self.assertEqual(mapping[0].shape, (62, 1))
        self.assertEqual(mapping[1].shape, (62, 3))
        summary_info = dt.summary_info
        self.assertEqual(summary_info['Sensor type'], '')
        self.assertEqual(summary_info['Number of Sensors'], 62)
        self.assertFalse(dt.has_orientation)
        self.assertEqual(dt.labels.shape, (62,))
        self.assertEqual(dt.locations.shape, (62, 3))
        self.assertEqual(dt.number_of_sensors, 62)
        self.assertEqual(dt.orientations.shape, (0,))
        self.assertEqual(dt.sensors_type, '')


    def test_sensorseeg(self):
        dt = sensors.SensorsEEG()
        dt.configure()
        self.assertFalse(dt.has_orientation)
        self.assertEqual(dt.labels.shape, (62,))
        self.assertEqual(dt.locations.shape, (62, 3))
        self.assertEqual(dt.number_of_sensors, 62)
        self.assertEqual(dt.orientations.shape, (0,))
        self.assertEqual(dt.sensors_type, 'EEG')


    def test_sensorsmeg(self):
        dt = sensors.SensorsMEG()
        dt.configure()
        self.assertTrue(dt.has_orientation)
        self.assertEqual(dt.labels.shape, (151,))
        self.assertEqual(dt.locations.shape, (151, 3))
        self.assertEqual(dt.number_of_sensors, 151)
        self.assertEqual(dt.orientations.shape, (151, 3))
        self.assertEqual(dt.sensors_type, 'MEG')


    def test_sensorsinternal(self):
        dt = sensors.SensorsInternal()
        dt.configure()
        self.assertFalse(dt.has_orientation)
        self.assertEqual(dt.labels.shape, (103,))
        self.assertEqual(dt.locations.shape, (103, 3))
        self.assertEqual(dt.number_of_sensors, 103)
        self.assertEqual(dt.orientations.shape, (0,))
        self.assertEqual(dt.sensors_type, 'Internal')



def suite():
    """
    Gather all the tests in a test suite.
    """
    test_suite = unittest.TestSuite()
    test_suite.addTest(unittest.makeSuite(SensorsTest))
    return test_suite



if __name__ == "__main__":
    #So you can run tests from this package individually.
    TEST_RUNNER = unittest.TextTestRunner()
    TEST_SUITE = suite()
    TEST_RUNNER.run(TEST_SUITE) <|MERGE_RESOLUTION|>--- conflicted
+++ resolved
@@ -28,7 +28,7 @@
 #
 #
 """
-Tests the defaults for `tvb.datatypes.sensors` module.
+Created on Mar 20, 2013
 
 .. moduleauthor:: Bogdan Neacsa <bogdan.neacsa@codemart.ro>
 """
@@ -41,13 +41,6 @@
 from tvb.datatypes import sensors, surfaces
 from tvb_library_test.base_testcase import BaseTestCase
 
-<<<<<<< HEAD
-    """
-    Tests the defaults for `tvb.datatypes.sensors` module.
-    """
-
-=======
->>>>>>> 848a6197
 class SensorsTest(BaseTestCase):
     """
     Tests the defaults for `tvb.datatypes.sensors` module.
