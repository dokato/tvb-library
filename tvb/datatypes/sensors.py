--- conflicted
+++ resolved
@@ -65,19 +65,6 @@
 
     labels = NArray(dtype=str, label="Sensor labels")
 
-<<<<<<< HEAD
-    locations = NArray(dtype=float, label="Sensor locations")
-
-    has_orientation = Attr(bool, default=False)
-
-    orientations = NArray(dtype=float, required=False)
-
-    number_of_sensors = Attr(
-        int,
-        label="Number of sensors",
-        doc="""The number of sensors described by these Sensors."""
-    )
-=======
     locations = NArray(label="Sensor locations")
 
     has_orientation = Attr(field_type=bool, default=False)
@@ -86,22 +73,12 @@
 
     number_of_sensors = Attr(field_type=long, label="Number of sensors",
                              doc="""The number of sensors described by these Sensors.""")
->>>>>>> a108afd8
 
     # introduced to accommodate real sensors sets which have sensors
     # that should be zero during simulation i.e. ECG (heart), EOG,
     # reference gradiometers, etc.
-<<<<<<< HEAD
-    usable = NArray(
-        dtype=bool,
-        required=False,
-        label="Usable sensors",
-        doc="The sensors in set which are used for signal data."
-    )
-=======
     usable = NArray(dtype=bool, required=False, label="Usable sensors",
                     doc="The sensors in set which are used for signal data.")
->>>>>>> a108afd8
 
     @classmethod
     def from_file(cls, source_file="eeg_brainstorm_65.txt", instance=None):
@@ -235,13 +212,9 @@
     __mapper_args__ = {'polymorphic_identity': EEG_POLYMORPHIC_IDENTITY}
 
     sensors_type = Attr(str, default=EEG_POLYMORPHIC_IDENTITY)
-<<<<<<< HEAD
-=======
 
     has_orientation = Attr(bool, default=False)
->>>>>>> a108afd8
-
-    has_orientation = Attr(bool, default=False)
+
 
 class SensorsMEG(Sensors):
     """
@@ -263,21 +236,12 @@
     __mapper_args__ = {'polymorphic_identity': MEG_POLYMORPHIC_IDENTITY}
 
     sensors_type = Attr(str, default=MEG_POLYMORPHIC_IDENTITY)
-<<<<<<< HEAD
-=======
 
     orientations = NArray(label="Sensor orientations",
                           doc="An array representing the orientation of the MEG SQUIDs")
 
     has_orientation = Attr(field_type=bool, default=True)
->>>>>>> a108afd8
-
-    orientations = NArray(
-        dtype=float,
-        label="Sensor orientations",
-        doc="An array representing the orientation of the MEG SQUIDs"
-    )
-    has_orientation = Attr(bool, default=True)
+
 
     @classmethod
     def from_file(cls, source_file="meg_151.txt.bz2", instance=None):
@@ -301,10 +265,7 @@
     __mapper_args__ = {'polymorphic_identity': INTERNAL_POLYMORPHIC_IDENTITY}
 
     sensors_type = Attr(str, default=INTERNAL_POLYMORPHIC_IDENTITY)
-<<<<<<< HEAD
-=======
-
->>>>>>> a108afd8
+
 
     @classmethod
     def from_file(cls, source_file="seeg_39.txt.bz2", instance=None):
