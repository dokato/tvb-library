# -*- coding: utf-8 -*-
#
#
#  TheVirtualBrain-Scientific Package. This package holds all simulators, and 
# analysers necessary to run brain-simulations. You can use it stand alone or
# in conjunction with TheVirtualBrain-Framework Package. See content of the
# documentation-folder for more details. See also http://www.thevirtualbrain.org
#
# (c) 2012-2017, Baycrest Centre for Geriatric Care ("Baycrest") and others
#
# This program is free software: you can redistribute it and/or modify it under the
# terms of the GNU General Public License as published by the Free Software Foundation,
# either version 3 of the License, or (at your option) any later version.
# This program is distributed in the hope that it will be useful, but WITHOUT ANY
# WARRANTY; without even the implied warranty of MERCHANTABILITY or FITNESS FOR A
# PARTICULAR PURPOSE.  See the GNU General Public License for more details.
# You should have received a copy of the GNU General Public License along with this
# program.  If not, see <http://www.gnu.org/licenses/>.
#
#
#   CITATION:
# When using The Virtual Brain for scientific publications, please cite it as follows:
#
#   Paula Sanz Leon, Stuart A. Knock, M. Marmaduke Woodman, Lia Domide,
#   Jochen Mersmann, Anthony R. McIntosh, Viktor Jirsa (2013)
#       The Virtual Brain: a simulator of primate brain network dynamics.
#   Frontiers in Neuroinformatics (7:10. doi: 10.3389/fninf.2013.00010)
#
#

"""
The Volume datatypes. This brings together the scientific and framework 
methods that are associated with the volume datatypes.

.. moduleauthor:: Stuart A. Knock <Stuart@tvb.invalid>

"""

from tvb.basic.logger.builder import get_logger
from tvb.basic.traits.neotraits import HasTraits, Attr, NArray
<<<<<<< HEAD
=======

>>>>>>> a108afd8

LOG = get_logger(__name__)


class Volume(HasTraits):
    """
    Data defined on a regular grid in three dimensions.
    """
<<<<<<< HEAD
    origin = NArray(
        dtype=float,
        label="Volume origin coordinates"
    )

    voxel_size = NArray(
        dtype=float,
        label="Voxel size"
    )
    # need a triplet, xyz

    voxel_unit = Attr(
        str,
        label="Voxel Measure Unit",
        default="mm"
    )
=======
    origin = NArray(label="Volume origin coordinates")
    voxel_size = NArray(label="Voxel size") # need a triplet, xyz
    voxel_unit = Attr(str, label="Voxel Measure Unit", default="mm")
>>>>>>> a108afd8

    def _find_summary_info(self):
        summary = {"Volume type": self.__class__.__name__,
                   "Origin": self.origin,
                   "Voxel size": self.voxel_size,
                   "Units": self.voxel_unit}
        return summary<|MERGE_RESOLUTION|>--- conflicted
+++ resolved
@@ -38,10 +38,7 @@
 
 from tvb.basic.logger.builder import get_logger
 from tvb.basic.traits.neotraits import HasTraits, Attr, NArray
-<<<<<<< HEAD
-=======
 
->>>>>>> a108afd8
 
 LOG = get_logger(__name__)
 
@@ -50,28 +47,9 @@
     """
     Data defined on a regular grid in three dimensions.
     """
-<<<<<<< HEAD
-    origin = NArray(
-        dtype=float,
-        label="Volume origin coordinates"
-    )
-
-    voxel_size = NArray(
-        dtype=float,
-        label="Voxel size"
-    )
-    # need a triplet, xyz
-
-    voxel_unit = Attr(
-        str,
-        label="Voxel Measure Unit",
-        default="mm"
-    )
-=======
     origin = NArray(label="Volume origin coordinates")
     voxel_size = NArray(label="Voxel size") # need a triplet, xyz
     voxel_unit = Attr(str, label="Voxel Measure Unit", default="mm")
->>>>>>> a108afd8
 
     def _find_summary_info(self):
         summary = {"Volume type": self.__class__.__name__,
